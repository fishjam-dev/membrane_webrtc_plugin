defmodule Membrane.WebRTC.Plugin.Mixfile do
  use Mix.Project

  @version "0.2.0"
  @github_url "https://github.com/membraneframework/membrane_webrtc_plugin"

  def project do
    [
      app: :membrane_webrtc_plugin,
      version: @version,
      elixir: "~> 1.12",
      elixirc_paths: elixirc_paths(Mix.env()),
      start_permanent: Mix.env() == :prod,
      deps: deps(),

      # hex
      description: "Plugin for sending and receiving media with WebRTC",
      package: package(),

      # docs
      name: "Membrane WebRTC plugin",
      source_url: @github_url,
      homepage_url: "https://membraneframework.org",
      docs: docs(),
      releases: [
        otel_getting_started: [
          version: "0.0.1",
          applications: [otel_getting_started: :permanent]
        ]
      ]
    ]
  end

  def application do
    [
      extra_applications: [:crypto]
    ]
  end

  defp elixirc_paths(:test), do: ["lib", "test/support"]
  defp elixirc_paths(_env), do: ["lib"]

  defp deps do
    [
<<<<<<< HEAD
      {:membrane_core, github: "membraneframework/membrane_core", override: true},
=======
      {:membrane_core, "~> 0.9.0", override: true},
>>>>>>> c58a2047
      {:qex, "~> 0.5.0"},
      {:bunch, "~> 1.3.0"},
      {:ex_sdp, github: "membraneframework/ex_sdp"},
      {:membrane_rtp_format, "~> 0.3.0"},
      # {:membrane_funnel_plugin, "~> 0.4.0"},
      {:membrane_funnel_plugin,
       github: "membraneframework/membrane_funnel_plugin", tag: "v0.5.0-rc0", override: true},
      {:membrane_h264_ffmpeg_plugin, "~> 0.16.0"},
      {:membrane_rtp_h264_plugin, "~> 0.8.0"},
      {:membrane_dtls_plugin, github: "membraneframework/membrane_dtls_plugin"},
      {:membrane_libnice_plugin, github: "membraneframework/membrane_ice_plugin"},
<<<<<<< HEAD
      {:membrane_ice_plugin,
       github: "membraneframework/membrane_turn_plugin", branch: "candidate-port-registry"},
      {:membrane_rtp_plugin, "~> 0.11.0"},
=======
      {:membrane_ice_plugin, github: "membraneframework/membrane_turn_plugin"},
      # {:membrane_rtp_plugin, "~> 0.11.0"},
      {:membrane_rtp_plugin, github: "membraneframework/membrane_rtp_plugin", tag: "v0.12.0-rc0"},
>>>>>>> c58a2047
      {:ex_libsrtp, "~> 0.3.0"},
      {:membrane_rtp_vp8_plugin, "~> 0.2.0"},
      {:membrane_rtp_opus_plugin, "~> 0.4.0"},
      {:membrane_opus_plugin, "~> 0.9.0"},
      {:ex_doc, "~> 0.22", only: :dev, runtime: false},
      {:dialyxir, "~> 1.0.0", only: :dev, runtime: false},
      {:credo, "~> 1.4", only: :dev, runtime: false},

      # Otel
      {:opentelemetry_api, "~> 0.6.0"},
      {:opentelemetry, "~> 0.6.0"},
      {:open_telemetry_decorator, "~> 0.5.4"}
    ]
  end

  defp package do
    [
      maintainers: ["Membrane Team"],
      licenses: ["Apache 2.0"],
      links: %{
        "GitHub" => @github_url,
        "Membrane Framework Homepage" => "https://membraneframework.org"
      }
    ]
  end

  defp docs do
    [
      main: "readme",
      extras: ["README.md", "LICENSE"],
      source_ref: "v#{@version}",
      nest_modules_by_prefix: [Membrane.WebRTC]
    ]
  end
end<|MERGE_RESOLUTION|>--- conflicted
+++ resolved
@@ -42,11 +42,7 @@
 
   defp deps do
     [
-<<<<<<< HEAD
-      {:membrane_core, github: "membraneframework/membrane_core", override: true},
-=======
       {:membrane_core, "~> 0.9.0", override: true},
->>>>>>> c58a2047
       {:qex, "~> 0.5.0"},
       {:bunch, "~> 1.3.0"},
       {:ex_sdp, github: "membraneframework/ex_sdp"},
@@ -58,15 +54,10 @@
       {:membrane_rtp_h264_plugin, "~> 0.8.0"},
       {:membrane_dtls_plugin, github: "membraneframework/membrane_dtls_plugin"},
       {:membrane_libnice_plugin, github: "membraneframework/membrane_ice_plugin"},
-<<<<<<< HEAD
       {:membrane_ice_plugin,
        github: "membraneframework/membrane_turn_plugin", branch: "candidate-port-registry"},
-      {:membrane_rtp_plugin, "~> 0.11.0"},
-=======
-      {:membrane_ice_plugin, github: "membraneframework/membrane_turn_plugin"},
       # {:membrane_rtp_plugin, "~> 0.11.0"},
       {:membrane_rtp_plugin, github: "membraneframework/membrane_rtp_plugin", tag: "v0.12.0-rc0"},
->>>>>>> c58a2047
       {:ex_libsrtp, "~> 0.3.0"},
       {:membrane_rtp_vp8_plugin, "~> 0.2.0"},
       {:membrane_rtp_opus_plugin, "~> 0.4.0"},
