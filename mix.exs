defmodule Membrane.WebRTC.Plugin.Mixfile do
  use Mix.Project

  @version "0.1.0"
  @github_url "https://github.com/membraneframework/membrane_webrtc_plugin"

  def project do
    [
      app: :membrane_webrtc_plugin,
      version: @version,
      elixir: "~> 1.12",
      elixirc_paths: elixirc_paths(Mix.env()),
      start_permanent: Mix.env() == :prod,
      deps: deps(),

      # hex
      description: "Plugin for sending and receiving media with WebRTC",
      package: package(),

      # docs
      name: "Membrane WebRTC plugin",
      source_url: @github_url,
      homepage_url: "https://membraneframework.org",
      docs: docs()
    ]
  end

  def application do
    [
      extra_applications: [:crypto]
    ]
  end

  defp elixirc_paths(:test), do: ["lib", "test/support"]
  defp elixirc_paths(_env), do: ["lib"]

  defp deps do
    [
      {:membrane_core, "~> 0.7.0"},
      {:qex, "~> 0.5.0"},
      {:bunch, "~> 1.3.0"},
      {:ex_sdp, "~> 0.5.0"},
      {:membrane_rtp_format, "~> 0.3.0"},
      {:membrane_funnel_plugin, "~> 0.2.0"},
      {:membrane_h264_ffmpeg_plugin, "~> 0.12.0"},
      {:membrane_rtp_h264_plugin, "~> 0.5.1"},
      {:membrane_dtls_plugin, "~> 0.6.0"},
<<<<<<< HEAD
      # {:membrane_ice_plugin, "~> 0.7.0"},
      {:membrane_ice_plugin,
       github: "membraneframework/membrane_ice_plugin", branch: "fix-deploy", override: true},
      {:membrane_rtp_plugin, "~> 0.8.0"},
=======
      {:membrane_ice_plugin, github: "membraneframework/membrane_ice_plugin", override: true},
      {:membrane_rtp_plugin, github: "membraneframework/membrane_rtp_plugin"},
>>>>>>> 3d3c492a
      {:ex_libsrtp, "~> 0.3.0"},
      {:membrane_rtp_vp8_plugin, "~> 0.1.0"},
      {:membrane_rtp_opus_plugin, "~> 0.3.0"},
      {:membrane_opus_plugin, "~> 0.7.0"},
      {:ex_doc, "~> 0.22", only: :dev, runtime: false},
      {:dialyxir, "~> 1.0.0", only: :dev, runtime: false},
      {:credo, "~> 1.4", only: :dev, runtime: false}
    ]
  end

  defp package do
    [
      maintainers: ["Membrane Team"],
      licenses: ["Apache 2.0"],
      links: %{
        "GitHub" => @github_url,
        "Membrane Framework Homepage" => "https://membraneframework.org"
      }
    ]
  end

  defp docs do
    [
      main: "readme",
      extras: ["README.md", "LICENSE"],
      source_ref: "v#{@version}",
      nest_modules_by_prefix: [Membrane.WebRTC]
    ]
  end
end<|MERGE_RESOLUTION|>--- conflicted
+++ resolved
@@ -36,7 +36,7 @@
 
   defp deps do
     [
-      {:membrane_core, "~> 0.7.0"},
+      {:membrane_core, "~> 0.8.0", override: true},
       {:qex, "~> 0.5.0"},
       {:bunch, "~> 1.3.0"},
       {:ex_sdp, "~> 0.5.0"},
@@ -45,15 +45,10 @@
       {:membrane_h264_ffmpeg_plugin, "~> 0.12.0"},
       {:membrane_rtp_h264_plugin, "~> 0.5.1"},
       {:membrane_dtls_plugin, "~> 0.6.0"},
-<<<<<<< HEAD
       # {:membrane_ice_plugin, "~> 0.7.0"},
       {:membrane_ice_plugin,
        github: "membraneframework/membrane_ice_plugin", branch: "fix-deploy", override: true},
-      {:membrane_rtp_plugin, "~> 0.8.0"},
-=======
-      {:membrane_ice_plugin, github: "membraneframework/membrane_ice_plugin", override: true},
       {:membrane_rtp_plugin, github: "membraneframework/membrane_rtp_plugin"},
->>>>>>> 3d3c492a
       {:ex_libsrtp, "~> 0.3.0"},
       {:membrane_rtp_vp8_plugin, "~> 0.1.0"},
       {:membrane_rtp_opus_plugin, "~> 0.3.0"},
