defmodule Membrane.WebRTC.Plugin.Mixfile do
  use Mix.Project

  @version "0.12.0"
  @github_url "https://github.com/jellyfish-dev/membrane_webrtc_plugin"

  def project do
    [
      app: :membrane_webrtc_plugin,
      version: @version,
      elixir: "~> 1.12",
      elixirc_paths: elixirc_paths(Mix.env()),
      start_permanent: Mix.env() == :prod,
      deps: deps(),
      dialyzer: dialyzer(),

      # hex
      description: "Plugin for sending and receiving media with WebRTC",
      package: package(),

      # docs
      name: "Membrane WebRTC plugin",
      source_url: @github_url,
      homepage_url: "https://membrane.stream",
      docs: docs(),
      releases: [
        otel_getting_started: [
          version: "0.0.1",
          applications: [otel_getting_started: :permanent]
        ]
      ]
    ]
  end

  def application do
    [
      extra_applications: [:crypto]
    ]
  end

  defp elixirc_paths(:test), do: ["lib", "test/support"]
  defp elixirc_paths(_env), do: ["lib"]

  defp deps do
    [
      {:membrane_opentelemetry, "~> 0.1.0"},
      {:membrane_core, "~> 0.11.2"},
      {:qex, "~> 0.5.0"},
<<<<<<< HEAD
      {:bunch, "~> 1.3"},
      {:ex_sdp, "~> 0.8.0"},
      {:membrane_rtp_plugin,
       github: "membraneframework/membrane_rtp_plugin", branch: "RTC-93-metrics", override: true},
=======
      {:bunch, "~> 1.5"},
      {:ex_sdp, "~> 0.9.0"},
      {:membrane_rtp_plugin, "~> 0.20.0"},
>>>>>>> 78929cba
      {:membrane_rtp_format, "~> 0.6.0"},
      {:membrane_ice_plugin, "~> 0.14.0"},
      {:membrane_funnel_plugin, "~> 0.7.0"},
      {:membrane_h264_ffmpeg_plugin, "~> 0.25.0"},
      {:membrane_rtp_vp8_plugin, "~> 0.7.1"},
      {:membrane_rtp_h264_plugin, "~> 0.14.0"},
      {:membrane_rtp_opus_plugin, "~> 0.7.0"},
      {:ex_libsrtp, ">= 0.0.0"},
      {:ex_doc, "~> 0.28", only: :dev, runtime: false},
      {:dialyxir, "~> 1.1", only: :dev, runtime: false},
      {:credo, "~> 1.6", only: :dev, runtime: false},

      # Otel
      {:opentelemetry_api, "~> 1.0"},
      {:opentelemetry, "~> 1.0.4"}
    ]
  end

  defp dialyzer() do
    opts = [
      flags: [:error_handling]
    ]

    if System.get_env("CI") == "true" do
      # Store PLTs in cacheable directory for CI
      [plt_local_path: "priv/plts", plt_core_path: "priv/plts"] ++ opts
    else
      opts
    end
  end

  defp package do
    [
      maintainers: ["Membrane Team"],
      licenses: ["Apache-2.0"],
      links: %{
        "GitHub" => @github_url,
        "Membrane Framework Homepage" => "https://membrane.stream"
      }
    ]
  end

  defp docs do
    [
      main: "readme",
      extras: ["README.md", "LICENSE"],
      source_ref: "v#{@version}",
      formatters: ["html"],
      nest_modules_by_prefix: [Membrane.WebRTC]
    ]
  end
end<|MERGE_RESOLUTION|>--- conflicted
+++ resolved
@@ -46,16 +46,9 @@
       {:membrane_opentelemetry, "~> 0.1.0"},
       {:membrane_core, "~> 0.11.2"},
       {:qex, "~> 0.5.0"},
-<<<<<<< HEAD
-      {:bunch, "~> 1.3"},
-      {:ex_sdp, "~> 0.8.0"},
-      {:membrane_rtp_plugin,
-       github: "membraneframework/membrane_rtp_plugin", branch: "RTC-93-metrics", override: true},
-=======
       {:bunch, "~> 1.5"},
       {:ex_sdp, "~> 0.9.0"},
       {:membrane_rtp_plugin, "~> 0.20.0"},
->>>>>>> 78929cba
       {:membrane_rtp_format, "~> 0.6.0"},
       {:membrane_ice_plugin, "~> 0.14.0"},
       {:membrane_funnel_plugin, "~> 0.7.0"},
