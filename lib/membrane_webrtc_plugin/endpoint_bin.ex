--- conflicted
+++ resolved
@@ -60,15 +60,12 @@
                 default: 0..0,
                 description: "Port range to be used by `Membrane.ICE.Bin`"
               ],
-<<<<<<< HEAD
-=======
               turn_servers: [
                 type: :list,
                 spec: [ExLibnice.relay_info()],
                 default: [],
                 description: "List of turn servers"
               ],
->>>>>>> f5743b53
               handshake_opts: [
                 type: :list,
                 spec: Keyword.t(),
@@ -101,22 +98,10 @@
                 default: [],
                 description: "Logger metadata used for endpoint bin and all its descendants"
               ],
-<<<<<<< HEAD
               integrated_turn_options: [
                 spec: [ICE.Bin.integrated_turn_options_t()],
                 default: %{use_integrated_turn: false},
                 description: "Integrated TURN Options"
-=======
-              use_integrated_turn: [
-                spec: binary(),
-                default: true,
-                description: "Indicator, if use integrated TURN"
-              ],
-              integrated_turn_ip: [
-                spec: :inet.ip4_address() | nil,
-                default: nil,
-                description: "Address where integrated TURN server will be set up"
->>>>>>> f5743b53
               ]
 
   def_input_pad :input,
@@ -181,13 +166,8 @@
     children = %{
       ice: %ICE.Bin{
         stun_servers: opts.stun_servers,
-<<<<<<< HEAD
         integrated_turn_options: opts.integrated_turn_options,
-=======
         turn_servers: opts.turn_servers,
-        use_integrated_turn: opts.use_integrated_turn,
-        integrated_turn_ip: opts.integrated_turn_ip,
->>>>>>> f5743b53
         port_range: opts.port_range,
         controlling_mode: true,
         handshake_module: Membrane.DTLS.Handshake,
