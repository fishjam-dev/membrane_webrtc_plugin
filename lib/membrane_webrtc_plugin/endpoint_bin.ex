--- conflicted
+++ resolved
@@ -16,12 +16,8 @@
 
   alias ExSDP.Media
   alias ExSDP.Attribute.{FMTP, RTPMapping}
-<<<<<<< HEAD
-  alias Membrane.WebRTC.{SDP, Track, TrackFilter}
   alias Membrane.ICE
-=======
   alias Membrane.WebRTC.{Extension, SDP, Track, TrackFilter}
->>>>>>> 62eb5de9
 
   @type signal_message ::
           {:signal, {:sdp_offer | :sdp_answer, String.t()} | {:candidate, String.t()}}
