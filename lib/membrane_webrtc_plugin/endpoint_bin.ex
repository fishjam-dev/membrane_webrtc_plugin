--- conflicted
+++ resolved
@@ -302,7 +302,7 @@
         filter_codecs: opts.filter_codecs,
         extensions: opts.extensions,
         integrated_turn_servers: [],
-<<<<<<< HEAD
+        component_path: Membrane.ComponentPath.get_formatted(),
         ice: %{
           restarting?: false,
           waiting_restart?: false,
@@ -311,10 +311,6 @@
           first?: true,
           ice_lite?: ice_lite?
         }
-=======
-        component_path: Membrane.ComponentPath.get_formatted(),
-        ice: %{restarting?: false, waiting_restart?: false, pwd: nil, ufrag: nil, first?: true}
->>>>>>> 802aa711
       }
       |> add_tracks(:inbound_tracks, opts.inbound_tracks)
       |> add_tracks(:outbound_tracks, opts.outbound_tracks)
