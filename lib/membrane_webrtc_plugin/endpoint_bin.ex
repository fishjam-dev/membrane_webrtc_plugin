defmodule Membrane.WebRTC.EndpointBin do
  @moduledoc """
  Module responsible for interacting with a WebRTC peer.

  To send or receive tracks from a WebRTC peer, specify them with
  `:inbound_tracks` and `:outbound_tracks` options, and link corresponding
  `:input` and `:output` pads with ids matching the declared tracks' ids.

  The tracks can be manipulated by sending `t:track_message/0`.

  To initiate or modify the connection, the bin sends and expects to receive
  `t:signal_message/0`.
  """
  use Membrane.Bin
  use Bunch
  use OpenTelemetryDecorator

  alias ExSDP.Media
  alias ExSDP.Attribute.{FMTP, RTPMapping}
  alias Membrane.{ICE, Libnice}
  alias Membrane.WebRTC.{Extension, SDP, Track, TrackFilter}
  require OpenTelemetry.Tracer, as: Tracer

  @type signal_message ::
          {:signal, {:sdp_offer | :sdp_answer, String.t()} | {:candidate, String.t()}}

  @type track_message :: alter_tracks_message() | enable_track_message() | disable_track_message()

  @typedoc """
  Message that adds or removes tracks.
  """
  @type alter_tracks_message :: {:add_tracks, [Track.t()]} | {:remove_tracks, [Track.id()]}

  @typedoc """
  Message that enables track.
  """
  @type enable_track_message :: {:enable_track, Track.id()}

  @typedoc """
  Message that disables track.
  """
  @type disable_track_message :: {:disable_track, Track.id()}

  def_options inbound_tracks: [
                spec: [Membrane.WebRTC.Track.t()],
                default: [],
                description: "List of initial inbound tracks"
              ],
              outbound_tracks: [
                spec: [Membrane.WebRTC.Track.t()],
                default: [],
                description: "List of initial outbound tracks"
              ],
              stun_servers: [
                type: :list,
                spec: [ExLibnice.stun_server()],
                default: [],
                description: "List of stun servers"
              ],
              port_range: [
                spec: Range.t(),
                default: 0..0,
                description: "Port range to be used by `Membrane.Libnice.Bin`"
              ],
              turn_servers: [
                type: :list,
                spec: [ExLibnice.relay_info()],
                default: [],
                description: "List of turn servers"
              ],
              handshake_opts: [
                type: :list,
                spec: Keyword.t(),
                default: [],
                description: """
                Keyword list with options for handshake module. For more information please
                refer to `Membrane.Libnice.Bin`
                """
              ],
              rtcp_receiver_report_interval: [
                spec: Membrane.Time.t() | nil,
                default: nil,
                description:
                  "Receiver reports's generation interval, set to nil to avoid reports generation"
              ],
              rtcp_sender_report_interval: [
                spec: Membrane.Time.t() | nil,
                default: nil,
                description:
                  "Sender reports's generation interval, set to nil to avoid reports generation"
              ],
              filter_codecs: [
                spec: ({RTPMapping.t(), FMTP.t() | nil} -> boolean()),
                default: &SDP.filter_mappings(&1),
                description: "Defines function which will filter SDP m-line by codecs"
              ],
              extensions: [
                spec: [Extension.t()],
                default: [],
                description: "List of WebRTC extensions that should be enabled"
              ],
              log_metadata: [
                spec: :list,
                spec: Keyword.t(),
                default: [],
                description: "Logger metadata used for endpoint bin and all its descendants"
              ],
              use_integrated_turn: [
                spec: boolean(),
                default: false,
                description: "Set to `true`, to use integrated TURN instead of libnice"
              ],
              integrated_turn_options: [
                spec: [TURN.Endpoint.integrated_turn_options_t()],
                default: [],
                description: "Integrated TURN Options"
              ],
              trace_metadata: [
                spec: :list,
                default: [],
                description: "A list of tuples to merge into Otel spans"
              ],
              trace_context: [
                spec: :list | any(),
                default: [],
                description: "Trace context for otel propagation"
              ]

  def_input_pad :input,
    demand_unit: :buffers,
    caps: :any,
    availability: :on_request,
    options: [
      track_enabled: [
        spec: boolean(),
        default: true,
        description: "Enable or disable track"
      ],
      use_payloader?: [
        spec: boolean(),
        default: true,
        description: """
        Defines if incoming stream should be payloaded based on given encoding.
        Otherwise the stream is assumed  be in RTP format.
        """
      ]
    ]

  def_output_pad :output,
    demand_unit: :buffers,
    caps: :any,
    availability: :on_request,
    options: [
      track_enabled: [
        spec: boolean(),
        default: true,
        description: "Enable or disable track"
      ],
      extensions: [
        spec: [Membrane.RTP.SessionBin.extension_t()],
        default: [],
        description:
          "List of general extensions that will be applied to the SessionBin's output pad"
      ],
      use_depayloader?: [
        spec: boolean(),
        default: true,
        description: """
        Defines if the outgoing stream should get depayloaded.

        This option should be used as a convenience, it is not necessary as the new track notification
        returns a depayloading filter's definition that can be attached to the output pad
        to work the same way as with the option set to true.
        """
      ]
    ]

  defmodule State do
    @moduledoc false
    use Bunch.Access

    @type t :: %__MODULE__{
            id: String.t(),
            trace_metadata: Keyword.t(),
            log_metadata: Keyword.t(),
            inbound_tracks: %{Track.id() => Track.t()},
            outbound_tracks: %{Track.id() => Track.t()},
            rtcp_sender_report_interval: Membrane.Time.t() | nil,
            candidates: [any()],
            candidate_gathering_state: nil | :in_progress | :done,
            dtls_fingerprint: nil | {:sha256, binary()},
            ssrc_to_track_id: %{RTP.ssrc_t() => Track.id()},
            filter_codecs: ({RTPMapping.t(), FMTP.t() | nil} -> boolean()),
            extensions: [Extension.t()],
            integrated_turn_servers: [any()],
            component_path: String.t(),
            ice: %{
              restarting?: boolean(),
              waiting_restart?: boolean(),
              pwd: nil | String.t(),
              ufrag: nil | String.t(),
              first?: boolean(),
              ice_lite?: boolean()
            }
          }

    defstruct id: "endpointBin",
              trace_metadata: [],
              log_metadata: [],
              inbound_tracks: %{},
              outbound_tracks: %{},
              rtcp_sender_report_interval: nil,
              candidates: [],
              candidate_gathering_state: nil,
              dtls_fingerprint: nil,
              ssrc_to_track_id: %{},
              filter_codecs: &SDP.filter_mappings(&1),
              extensions: [],
              integrated_turn_servers: [],
              component_path: "",
              ice: %{
                restarting?: false,
                waiting_restart?: false,
                pwd: nil,
                ufrag: nil,
                first?: true,
                ice_lite?: false
              }
  end

  @impl true
  def handle_init(opts) do
    trace_metadata =
      Keyword.merge(opts.trace_metadata, [
        {:"library.language", :erlang},
        {:"library.name", :membrane_webrtc_plugin},
        {:"library.version", "semver:#{Application.spec(:membrane_webrtc_plugin, :vsn)}"}
      ])

    create_or_join_otel_context(opts, trace_metadata)

    ice_impl =
      if opts.use_integrated_turn do
        %ICE.Endpoint{
          integrated_turn_options: opts.integrated_turn_options,
          handshake_opts: opts.handshake_opts
        }
      else
        %Libnice.Bin{
          stun_servers: opts.stun_servers,
          turn_servers: opts.turn_servers,
          port_range: opts.port_range,
          controlling_mode: true,
          handshake_module: Membrane.DTLS.Handshake,
          handshake_opts: opts.handshake_opts
        }
      end

    ice_lite? = if opts.use_integrated_turn, do: true, else: false

    children = %{
      ice: ice_impl,
      rtp: %Membrane.RTP.SessionBin{
        secure?: true,
        rtcp_receiver_report_interval: opts.rtcp_receiver_report_interval,
        rtcp_sender_report_interval: opts.rtcp_sender_report_interval
      },
      ice_funnel: Membrane.Funnel
    }

    rtp_input_ref = make_ref()

    links = [
      # always link :rtcp_receiver_output to handle FIR RTCP packets
      link(:rtp)
      |> via_out(Pad.ref(:rtcp_receiver_output, rtp_input_ref))
      |> to(:ice_funnel),
      link(:ice)
      |> via_out(Pad.ref(:output, 1))
      |> via_in(Pad.ref(:rtp_input, rtp_input_ref))
      |> to(:rtp),
      link(:ice_funnel)
      |> via_out(:output)
      |> via_in(Pad.ref(:input, 1))
      |> to(:ice)
    ]

    spec = %ParentSpec{
      children: children,
      links: links
    }

    state =
      %State{
        id: Keyword.get(trace_metadata, :name, "endpointBin"),
        trace_metadata: trace_metadata,
        log_metadata: opts.log_metadata,
        inbound_tracks: %{},
        outbound_tracks: %{},
        rtcp_sender_report_interval: opts.rtcp_sender_report_interval,
        candidates: [],
        candidate_gathering_state: nil,
        dtls_fingerprint: nil,
        ssrc_to_track_id: %{},
        filter_codecs: opts.filter_codecs,
<<<<<<< HEAD
        extensions: opts.extensions,
        integrated_turn_servers: ICE.TURNManager.get_launched_turn_servers(),
=======
        extensions: Enum.map(opts.extensions, &if(is_struct(&1), do: &1, else: &1.new())),
        integrated_turn_servers: [],
>>>>>>> 89c2f6f5
        component_path: Membrane.ComponentPath.get_formatted(),
        ice: %{
          restarting?: false,
          waiting_restart?: false,
          pwd: nil,
          ufrag: nil,
          first?: true,
          ice_lite?: ice_lite?
        }
      }
      |> add_tracks(:inbound_tracks, opts.inbound_tracks)
      |> add_tracks(:outbound_tracks, opts.outbound_tracks)

    {{:ok, spec: spec, log_metadata: opts.log_metadata}, state}
  end

  @impl true
  @decorate trace("endpoint_bin.pad_added.input",
              include: [
                [:mapping, :clock_rate],
                [:mapping, :payload_type],
                :encoding,
                :ssrc,
                :track_enabled,
                :track_id,
                [:state, :id]
              ]
            )
  def handle_pad_added(Pad.ref(:input, track_id) = pad, ctx, state) do
    # TODO: check this one
    %{track_enabled: track_enabled, use_payloader?: use_payloader?} = ctx.options

    %Track{ssrc: ssrc, encoding: encoding, rtp_mapping: mapping, extmaps: extmaps} =
      Map.fetch!(state.outbound_tracks, track_id)

    rtp_extension_mapping = Map.new(extmaps, &Extension.as_rtp_mapping(state.extensions, &1))

    options = [
      encoding: encoding,
      clock_rate: mapping.clock_rate,
      payload_type: mapping.payload_type,
      rtp_extension_mapping: rtp_extension_mapping
    ]

    encoding_specific_links =
      case encoding do
        :H264 when use_payloader? ->
          &to(&1, {:h264_parser, ssrc}, %Membrane.H264.FFmpeg.Parser{alignment: :nal})

        _other ->
          & &1
      end

    payloader =
      if use_payloader? do
        {:ok, payloader} = Membrane.RTP.PayloadFormatResolver.payloader(encoding)

        payloader
      else
        nil
      end

    # link sender reports's pad only if we are going to generate the reports
    links =
      if state.rtcp_sender_report_interval do
        [
          link(:rtp)
          |> via_out(Pad.ref(:rtcp_sender_output, ssrc))
          |> to(:ice_funnel)
        ]
      else
        []
      end ++
        [
          link_bin_input(pad)
          |> then(encoding_specific_links)
          |> to({:track_filter, track_id}, %TrackFilter{enabled: track_enabled})
          |> via_in(Pad.ref(:input, ssrc), options: [payloader: payloader])
          |> to(:rtp)
          |> via_out(Pad.ref(:rtp_output, ssrc), options: options)
          |> to(:ice_funnel)
        ]

    {{:ok, spec: %ParentSpec{links: links}}, state}
  end

  @impl true
  @decorate trace("endpoint_bin.pad_added.output",
              include: [
                [:rtp_mapping, :clock_rate],
                [:rtp_mapping, :payload_type],
                :ssrc,
                :track_enabled,
                :track_id,
                [:state, :id]
              ]
            )
  def handle_pad_added(Pad.ref(:output, track_id) = pad, ctx, state) do
    %Track{ssrc: ssrc, encoding: encoding, rtp_mapping: rtp_mapping, extmaps: extmaps} =
      track = Map.fetch!(state.inbound_tracks, track_id)

    %{track_enabled: track_enabled, use_depayloader?: use_depayloader?} = ctx.options

    depayloader =
      if use_depayloader? do
        {:ok, depayloader} = Membrane.RTP.PayloadFormatResolver.depayloader(encoding)

        depayloader
      else
        nil
      end

    rtp_extensions =
      extmaps
      |> Enum.map(&Extension.as_rtp_extension(state.extensions, &1))
      |> Enum.reject(fn {_name, rtp_module} -> rtp_module == :no_rtp_module end)

    output_pad_options = [
      extensions: ctx.options.extensions,
      rtp_extensions: rtp_extensions,
      clock_rate: rtp_mapping.clock_rate,
      depayloader: depayloader
    ]

    spec = %ParentSpec{
      links: [
        link(:rtp)
        |> via_out(Pad.ref(:output, ssrc), options: output_pad_options)
        |> to({:track_filter, track_id}, %TrackFilter{
          enabled: track_enabled
        })
        |> to_bin_output(pad)
      ]
    }

    state = put_in(state, [:inbound_tracks, track_id], %{track | status: :linked})

    {{:ok, spec: spec}, state}
  end

  @impl true
  @decorate trace("endpoint_bin.notification.new_rtp_stream",
              include: [:track_id, :ssrc, [:state, :id]]
            )
  def handle_notification({:new_rtp_stream, ssrc, _pt, rtp_header_extensions}, _from, _ctx, state) do
    {track, maybe_simulcast_action} =
      case Map.get(state.ssrc_to_track_id, ssrc, :simulcast) do
        :simulcast ->
          {_old_track, new_track} =
            state.inbound_tracks
            |> Map.values()
            |> Enum.filter(&SDP.simulcast_ssrc?(&1.ssrc))
            |> Enum.map(fn track ->
              {track, SDP.create_simulcast_track(track, rtp_header_extensions, state.extensions)}
            end)
            |> Enum.reject(fn {prototype_track, new_track} ->
              new_track.mid != prototype_track.mid
            end)
            |> Enum.at(0)

          {new_track, [notify: {:new_tracks, [new_track]}]}

        track_id ->
          track = Map.fetch!(state.inbound_tracks, track_id)
          {track, []}
      end

    track = %Track{track | ssrc: ssrc}

    state = put_in(state, [:inbound_tracks, track.id], track)
    state = put_in(state, [:ssrc_to_track_id, ssrc], track.id)
    depayloading_filter = depayloading_filter_for(track)

    {{:ok,
      maybe_simulcast_action ++
        [{:notify, {:new_track, track.id, track.encoding, depayloading_filter}}]}, state}
  end

  @impl true
  @decorate trace("endpoint_bin.notification.handle_init_data",
              include: [[:state, :id]]
            )
  def handle_notification({:handshake_init_data, _component_id, fingerprint}, _from, _ctx, state) do
    {:ok, %{state | dtls_fingerprint: {:sha256, hex_dump(fingerprint)}}}
  end

  @impl true
  @decorate trace("endpoint_bin.notification.local_credentials",
              include: [[:state, :ice, :first?], [:state, :id]]
            )
  def handle_notification({:local_credentials, credentials}, _from, _ctx, state) do
    [ice_ufrag, ice_pwd] = String.split(credentials, " ")

    {actions, state} =
      if state.ice.first? and state.outbound_tracks == %{} do
        {[], state}
      else
        state = Map.update!(state, :ice, &%{&1 | first?: false})
        get_offer_data(state)
      end

    state = %{state | ice: %{state.ice | ufrag: ice_ufrag, pwd: ice_pwd}}
    {{:ok, actions}, state}
  end

  @impl true
  @decorate trace("endpoint_bin.notification.new_candidate_full",
              include: [[:state, :id]]
            )
  def handle_notification({:new_candidate_full, cand}, _from, _ctx, state) do
    state = Map.update!(state, :candidates, &[cand | &1])
    {{:ok, notify_candidates([cand])}, state}
  end

  @impl true
  @decorate trace("endpoint_bin.notification.candidate_gathering_done",
              include: [[:state, :id]]
            )
  def handle_notification(:candidate_gathering_done, _from, _ctx, state) do
    {:ok, %{state | candidate_gathering_state: :done}}
  end

  @impl true
  @decorate trace("endpoint_bin.notification.vad", include: [[:state, :id]])
  def handle_notification({:vad, _val} = msg, _from, _ctx, state) do
    {{:ok, notify: msg}, state}
  end

  @impl true
  @decorate trace("endpoint_bin.notification.connection_failed",
              include: [[:state, :id]]
            )
  def handle_notification({:connection_failed, _stream_id, _component_id}, _from, _ctx, state) do
    state = %{state | ice: %{state.ice | restarting?: false}}
    {action, state} = maybe_restart_ice(state, true)
    {{:ok, action}, state}
  end

  @impl true
  @decorate trace("endpoint_bin.notification.connection_ready",
              include: [[:state, :ice, :restarting?], [:state, :id]]
            )
  def handle_notification({:connection_ready, _stream_id, _component_id}, _from, _ctx, state)
      when state.ice.restarting? do
    outbound_tracks = Map.values(state.outbound_tracks) |> Enum.filter(&(&1.status != :pending))

    new_outbound_tracks =
      outbound_tracks
      |> Enum.filter(&(&1.status === :ready))

    negotiations = [notify: {:negotiation_done, new_outbound_tracks}]

    state = %{state | outbound_tracks: change_tracks_status(state, :ready, :linked)}

    state = %{state | ice: %{state.ice | restarting?: false}}

    {restart_action, state} = maybe_restart_ice(state)

    actions = negotiations ++ restart_action

    {{:ok, actions}, state}
  end

  @impl true
  @decorate trace("endpoint_bin.notification.connection_ready",
              include: [[:state, :ice, :restarting?], [:state, :id]]
            )
  def handle_notification({:connection_ready, _stream_id, _component_id}, _from, _ctx, state)
      when not state.ice.restarting? and not state.ice.ice_lite? do
    {actions, state} = maybe_restart_ice(state, true)
    {{:ok, actions}, state}
  end

  @impl true
  @decorate trace("endpoint_bin.notification.connection_ready",
              include: [[:state, :ice, :restarting?], [:state, :id]]
            )
  def handle_notification({:connection_ready, _stream_id, _component_id}, _from, _ctx, state),
    do: {:ok, state}

  @impl true
  @decorate trace("endpoint_bin.notification.integrated_turn_servers",
              include: [[:state, :id]]
            )
  def handle_notification({:udp_integrated_turn, turn}, _from, _ctx, state) do
    state = %{state | integrated_turn_servers: [turn] ++ state.integrated_turn_servers}
    {:ok, state}
  end

  @impl true
  @decorate trace("endpoint_bin.notification.ignored_notification",
              include: [[:state, :id]]
            )
  def handle_notification(_notification, _from, _ctx, state), do: {:ok, state}

  @impl true
  @decorate trace("endpoint_bin.other.sdp_offer", include: [[:state, :id]])
  def handle_other({:signal, {:sdp_offer, sdp, mid_to_track_id}}, _ctx, state) do
    {:ok, sdp} = sdp |> ExSDP.parse()

    {new_inbound_tracks, removed_inbound_tracks, inbound_tracks, outbound_tracks} =
      get_tracks_from_sdp(sdp, mid_to_track_id, state)

    state = %{
      state
      | outbound_tracks: Map.merge(state.outbound_tracks, Map.new(outbound_tracks, &{&1.id, &1})),
        inbound_tracks: Map.merge(state.inbound_tracks, Map.new(inbound_tracks, &{&1.id, &1}))
    }

    {link_notify, state} = add_inbound_tracks(new_inbound_tracks, state)

    answer =
      SDP.create_answer(
        inbound_tracks: inbound_tracks,
        outbound_tracks: outbound_tracks,
        ice_ufrag: state.ice.ufrag,
        ice_pwd: state.ice.pwd,
        fingerprint: state.dtls_fingerprint,
        extensions: state.extensions,
        ice_lite?: state.ice.ice_lite?
      )

    {actions, state} =
      withl tracks_check: true <- state.inbound_tracks != %{} or outbound_tracks != %{},
            candidate_gathering_check: nil <- state.candidate_gathering_state do
        {[forward: [ice: :gather_candidates]], %{state | candidate_gathering_state: :in_progress}}
      else
        tracks_check: _ -> {[], state}
        candidate_gathering_check: _ -> {notify_candidates(state.candidates), state}
      end

    inbound_tracks = SDP.filter_simulcast_tracks(inbound_tracks)
    mid_to_track_id = Map.new(inbound_tracks ++ outbound_tracks, &{&1.mid, &1.id})

    actions =
      if Enum.empty?(removed_inbound_tracks),
        do: actions,
        else: actions ++ [notify: {:removed_tracks, removed_inbound_tracks}]

    actions =
      link_notify ++
        [notify: {:signal, {:sdp_answer, to_string(answer), mid_to_track_id}}] ++
        set_remote_credentials(sdp) ++
        actions

    {{:ok, actions}, state}
  end

  @impl true
  @decorate trace("endpoint_bin.other.candidate", include: [[:state, :id]])
  def handle_other({:signal, {:candidate, candidate}}, _ctx, state) do
    {{:ok, forward: {:ice, {:set_remote_candidate, "a=" <> candidate, 1}}}, state}
  end

  @impl true
  @decorate trace("endpoint_bin.other.renegotiate_tracks", include: [[:state, :id]])
  def handle_other({:signal, :renegotiate_tracks}, _ctx, state) do
    {action, state} =
      cond do
        state.ice.first? and state.ice.pwd != nil ->
          state = Map.update!(state, :ice, &%{&1 | first?: false})
          get_offer_data(state)

        state.ice.first? ->
          state = Map.update!(state, :ice, &%{&1 | first?: false})
          {[], state}

        state.ice.pwd == nil ->
          {[], state}

        true ->
          maybe_restart_ice(state, true)
      end

    {{:ok, action}, state}
  end

  @impl true
  @decorate trace("endpoint_bin.other.add_tracks",
              include: [[:state, :component_path], [:state, :id]]
            )
  def handle_other({:add_tracks, tracks}, _ctx, state) do
    outbound_tracks = state.outbound_tracks

    tracks =
      Enum.map(tracks, fn track ->
        if Map.has_key?(outbound_tracks, track.id),
          do: track,
          else: %{track | status: :pending, mid: nil}
      end)

    state = add_tracks(state, :outbound_tracks, tracks)

    {action, state} =
      cond do
        state.ice.first? and state.ice.pwd != nil ->
          state = Map.update!(state, :ice, &%{&1 | first?: false})
          outbound_tracks = change_tracks_status(state, :pending, :ready)
          state = %{state | outbound_tracks: outbound_tracks}
          get_offer_data(state)

        state.ice.first? and state.ice.pwd == nil ->
          outbound_tracks = change_tracks_status(state, :pending, :ready)
          state = %{state | outbound_tracks: outbound_tracks}
          {[], update_in(state, [:ice, :first?], fn _old_value -> false end)}

        true ->
          maybe_restart_ice(state, true)
      end

    {{:ok, action}, state}
  end

  @impl true
  @decorate trace("endpoint_bin.other.remove_tracks", include: [[:state, :id]])
  def handle_other({:remove_tracks, tracks_to_remove}, _ctx, state) do
    outbound_tracks = state.outbound_tracks

    new_outbound_tracks =
      Enum.map(tracks_to_remove, &Map.get(outbound_tracks, &1.id))
      |> Map.new(fn track -> {track.id, %{track | status: :disabled}} end)

    {actions, state} =
      state
      |> Map.update!(:outbound_tracks, &Map.merge(&1, new_outbound_tracks))
      |> maybe_restart_ice(true)

    {{:ok, actions}, state}
  end

  @impl true
  @decorate trace("endpoint_bin.other.enable_track", include: [[:state, :id]])
  def handle_other({:enable_track, track_id}, _ctx, state) do
    {{:ok, forward: {{:track_filter, track_id}, :enable_track}}, state}
  end

  @impl true
  @decorate trace("endpoint_bin.other.disable_track", include: [[:state, :id]])
  def handle_other({:disable_track, track_id}, _ctx, state) do
    {{:ok, forward: {{:track_filter, track_id}, :disable_track}}, state}
  end

  defp maybe_restart_ice(state, set_waiting_restart? \\ false) do
    state =
      if set_waiting_restart?,
        do: %{state | ice: %{state.ice | waiting_restart?: true}},
        else: state

    if not state.ice.restarting? and state.ice.waiting_restart? do
      state = %{state | ice: %{state.ice | restarting?: true, waiting_restart?: false}}
      outbound_tracks = change_tracks_status(state, :pending, :ready)
      state = %{state | outbound_tracks: outbound_tracks}

      {[forward: {:ice, :restart_stream}], state}
    else
      {[], state}
    end
  end

  defp get_offer_data(state) do
    tracks_types =
      Map.values(state.outbound_tracks)
      |> Enum.filter(&(&1.status != :pending))
      |> Enum.map(& &1.type)

    media_count = %{
      audio: Enum.count(tracks_types, &(&1 == :audio)),
      video: Enum.count(tracks_types, &(&1 == :video))
    }

    actions = [notify: {:signal, {:offer_data, media_count, state.integrated_turn_servers}}]
    state = Map.update!(state, :ice, &%{&1 | restarting?: true})

    {actions, state}
  end

  defp change_tracks_status(state, prev_status, new_status) do
    state.outbound_tracks
    |> Map.values()
    |> Map.new(fn track ->
      {track.id, if(track.status === prev_status, do: %{track | status: new_status}, else: track)}
    end)
  end

  defp get_tracks_from_sdp(sdp, mid_to_track_id, state) do
    old_inbound_tracks = Map.values(state.inbound_tracks)

    outbound_tracks = Map.values(state.outbound_tracks) |> Enum.filter(&(&1.status != :pending))

    SDP.get_tracks(
      sdp,
      state.filter_codecs,
      state.extensions,
      old_inbound_tracks,
      outbound_tracks,
      mid_to_track_id
    )
  end

  defp add_inbound_tracks(new_tracks, state) do
    track_id_to_track = Map.new(new_tracks, &{&1.id, &1})
    state = Map.update!(state, :inbound_tracks, &Map.merge(&1, track_id_to_track))

    ssrc_to_track_id = Map.new(new_tracks, fn track -> {track.ssrc, track.id} end)
    state = Map.update!(state, :ssrc_to_track_id, &Map.merge(&1, ssrc_to_track_id))

    new_tracks =
      Enum.filter(
        new_tracks,
        &(not SDP.simulcast_ssrc?(&1.ssrc))
      )

    actions = if Enum.empty?(new_tracks), do: [], else: [notify: {:new_tracks, new_tracks}]
    {actions, state}
  end

  defp add_tracks(state, direction, tracks) do
    tracks =
      case direction do
        :outbound_tracks ->
          Track.add_ssrc(
            tracks,
            Map.values(state.inbound_tracks) ++ Map.values(state.outbound_tracks)
          )

        :inbound_tracks ->
          tracks
      end

    tracks = Map.new(tracks, &{&1.id, &1})
    Map.update!(state, direction, &Map.merge(&1, tracks))
  end

  defp notify_candidates(candidates) do
    Enum.flat_map(candidates, fn cand ->
      [notify: {:signal, {:candidate, cand, 0}}]
    end)
  end

  defp set_remote_credentials(sdp) do
    case List.first(sdp.media) do
      nil ->
        []

      media ->
        {_key, ice_ufrag} = Media.get_attribute(media, :ice_ufrag)
        {_key, ice_pwd} = Media.get_attribute(media, :ice_pwd)
        remote_credentials = ice_ufrag <> " " <> ice_pwd
        [forward: {:ice, {:set_remote_credentials, remote_credentials}}]
    end
  end

  defp hex_dump(digest_str) do
    digest_str
    |> :binary.bin_to_list()
    |> Enum.map_join(":", &Base.encode16(<<&1>>))
  end

  defp depayloading_filter_for(track) do
    case Membrane.RTP.PayloadFormatResolver.depayloader(track.encoding) do
      {:ok, depayloader} ->
        %Membrane.RTP.DepayloaderBin{
          depayloader: depayloader,
          clock_rate: track.rtp_mapping.clock_rate
        }

      :error ->
        nil
    end
  end

  defp create_or_join_otel_context(opts, trace_metadata) do
    case opts.trace_context do
      [] ->
        root_span = Tracer.start_span("endpoint_bin")
        parent_ctx = Tracer.set_current_span(root_span)
        otel_ctx = OpenTelemetry.Ctx.attach(parent_ctx)
        OpenTelemetry.Span.set_attributes(root_span, trace_metadata)
        OpenTelemetry.Span.end_span(root_span)
        OpenTelemetry.Ctx.attach(otel_ctx)
        [otel_ctx]

      [ctx | _] ->
        OpenTelemetry.Ctx.attach(ctx)
        [ctx]

      ctx ->
        OpenTelemetry.Ctx.attach(ctx)
        root_span = Tracer.start_span("endpoint_bin")
        parent_ctx = Tracer.set_current_span(root_span)
        otel_ctx = OpenTelemetry.Ctx.attach(parent_ctx)
        OpenTelemetry.Span.set_attributes(root_span, trace_metadata)
        OpenTelemetry.Span.end_span(root_span)
        OpenTelemetry.Ctx.attach(otel_ctx)
        otel_ctx
    end
  end
end<|MERGE_RESOLUTION|>--- conflicted
+++ resolved
@@ -303,13 +303,8 @@
         dtls_fingerprint: nil,
         ssrc_to_track_id: %{},
         filter_codecs: opts.filter_codecs,
-<<<<<<< HEAD
-        extensions: opts.extensions,
         integrated_turn_servers: ICE.TURNManager.get_launched_turn_servers(),
-=======
         extensions: Enum.map(opts.extensions, &if(is_struct(&1), do: &1, else: &1.new())),
-        integrated_turn_servers: [],
->>>>>>> 89c2f6f5
         component_path: Membrane.ComponentPath.get_formatted(),
         ice: %{
           restarting?: false,
